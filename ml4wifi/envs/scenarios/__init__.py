import string
from abc import ABC, abstractmethod
from functools import partial
from typing import Dict, Optional

import jax
import jax.numpy as jnp
import matplotlib.pyplot as plt
import numpy as np
from chex import Array, Scalar, PRNGKey

from ml4wifi.envs.sim import EXPONENT, REFERENCE_LOSS, network_throughput


CCA_THRESHOLD = -82.0  # IEEE Std 802.11-2020 (Revision of IEEE Std 802.11-2016), 17.3.10.6: CCA requirements


class Scenario(ABC):
    """
    Base class for scenarios.

    Parameters
    ----------
    associations: Dict
        Dictionary of associations between access points and stations.
    walls: Optional[Array]
        Adjacency matrix of walls. Each entry corresponds to a node.
    walls_pos: Optional[Array]
        Two dimensional array of wall positions. Each row corresponds to X and Y coordinates of a wall.
    """

    def __init__(self, associations: Dict, walls: Optional[Array] = None, walls_pos: Optional[Array] = None) -> None:
        n_nodes = len(associations) + sum([len(n) for n in associations.values()])
        self.associations = associations
        self.walls = walls if walls is not None else jnp.zeros((n_nodes, n_nodes))
        self.walls_pos = walls_pos

    @abstractmethod
    def __call__(self, *args, **kwargs) -> Scalar:
        pass

    def get_associations(self) -> Dict:
        return self.associations

    def plot(self, pos: Array, filename: str = None) -> None:
        colors = plt.colormaps['viridis'](np.linspace(0, 1, len(self.associations)))
        ap_labels = string.ascii_uppercase

        _, ax = plt.subplots()

        for i, (ap, stations) in enumerate(self.associations.items()):
            ax.scatter(pos[ap, 0], pos[ap, 1], marker='x', color=colors[i])
            ax.scatter(pos[stations, 0], pos[stations, 1], marker='.', color=colors[i])
            ax.annotate(f'AP {ap_labels[i]}', (pos[ap, 0], pos[ap, 1] + 2), color=colors[i], va='bottom', ha='center')

            radius = np.max(np.sqrt(np.sum((pos[stations, :] - pos[ap, :]) ** 2, axis=-1)))
            circle = plt.Circle((pos[ap, 0], pos[ap, 1]), radius * 1.2, fill=False, linewidth=0.5)
            ax.add_patch(circle)

        # Plot walls
        if self.walls_pos is not None:
            for wall in self.walls_pos:
                ax.plot([wall[0], wall[2]], [wall[1], wall[3]], color='black', linewidth=1)

        ax.set_axisbelow(True)
        ax.set_xlabel('X [m]')
        ax.set_ylabel('Y [m]')
        ax.set_aspect('equal')
        ax.set_title('Location of nodes')
        ax.grid()

        if filename:
            plt.tight_layout()
            plt.savefig(filename, bbox_inches='tight')
            plt.clf()
        else:
            plt.show()

    def is_cca_single_tx(self, pos: Array, tx_power: Array) -> bool:
        """
        Check if the scenario is a CSMA single transmission scenario, i.e., if there is only one transmission
        possible at a time due to the CCA threshold. **Note**: This function assumes that the scenario
        contains downlink transmissions only.

        Parameters
        ----------
        pos : Array
            Two dimensional array of node positions. Each row corresponds to X and Y coordinates of a node.
        tx_power : Array
            Transmission power of the nodes. Each entry corresponds to a node.

        Returns
        -------
        bool
            True if the scenario is a CSMA single transmission scenario, False otherwise.
        """

        ap_ids = np.array(list(self.associations.keys()))

        ap_pos = pos[ap_ids]
        ap_tx_power = tx_power[ap_ids]

        distance = np.sqrt(np.sum((ap_pos[:, None, :] - ap_pos[None, ...]) ** 2, axis=-1))
        path_loss = REFERENCE_LOSS + 10 * EXPONENT * np.log10(distance)
        signal_power = ap_tx_power - path_loss

        return np.all(signal_power > CCA_THRESHOLD)


class StaticScenario(Scenario):
    """
    Static scenario with fixed node positions, MCS, tx power, and noise standard deviation.
    The configuration of parallel transmissions is variable.

    Parameters
    ----------
    pos: Array
        Two dimensional array of node positions. Each row corresponds to X and Y coordinates of a node.
    mcs: int
        Modulation and coding scheme of the nodes. Each entry corresponds to a node.
    tx_power: Scalar
        Transmission power of the nodes. Each entry corresponds to a node.
    sigma: Scalar
        Standard deviation of the additive white Gaussian noise.
    associations: Dict
        Dictionary of associations between access points and stations.
    walls: Optional[Array]
        Adjacency matrix of walls. Each entry corresponds to a node.
    walls_pos: Optional[Array]
        Two dimensional array of wall positions. Each row corresponds to X and Y coordinates of a wall.
    """

    def __init__(
            self,
            pos: Array,
            mcs: int,
            tx_power: Scalar,
            sigma: Scalar,
            associations: Dict,
            walls: Optional[Array] = None,
            walls_pos: Optional[Array] = None
    ) -> None:
        super().__init__(associations, walls, walls_pos)

        self.pos = pos
        self.mcs = jnp.ones(pos.shape[0], dtype=jnp.int32) * mcs
        self.tx_power = jnp.ones(pos.shape[0]) * tx_power

<<<<<<< HEAD
        self.thr_fn = jax.jit(partial(network_throughput, pos=self.pos, mcs=self.mcs, tx_power=self.tx_power, sigma=sigma))
=======
        self.thr_fn = jax.jit(partial(network_throughput, pos=pos, mcs=mcs, tx_power=tx_power, sigma=sigma, walls=self.walls))
>>>>>>> da0d92f5

    def __call__(self, key: PRNGKey, tx: Array) -> Scalar:
        return self.thr_fn(key, tx)

    def plot(self, filename: str = None) -> None:
        super().plot(self.pos, filename)

    def is_cca_single_tx(self) -> bool:
        return super().is_cca_single_tx(self.pos, self.tx_power)


class DynamicScenario(Scenario):
    """
    Dynamic scenario with fixed noise standard deviation. The configuration of node positions, MCS,
    and tx power is variable.

    Parameters
    ----------
    sigma: Scalar
        Standard deviation of the additive white Gaussian noise.
    associations: Dict
        Dictionary of associations between access points and stations.
    walls: Optional[Array]
        Adjacency matrix of walls. Each entry corresponds to a node.
    walls_pos: Optional[Array]
        Two dimensional array of wall positions. Each row corresponds to X and Y coordinates of a wall.
    """

    def __init__(
            self,
            sigma: Scalar,
            associations: Dict,
            walls: Optional[Array] = None,
            walls_pos: Optional[Array] = None
    ) -> None:
        super().__init__(associations, walls, walls_pos)
        self.thr_fn = jax.jit(partial(network_throughput, sigma=sigma))

    def __call__(self, key: PRNGKey, tx: Array, pos: Array, mcs: Array, tx_power: Array) -> Scalar:
        return self.thr_fn(key, tx, pos, mcs, tx_power, self.walls)

    def plot(self, pos: Array, filename: str = None) -> None:
        super().plot(pos, filename)<|MERGE_RESOLUTION|>--- conflicted
+++ resolved
@@ -146,11 +146,14 @@
         self.mcs = jnp.ones(pos.shape[0], dtype=jnp.int32) * mcs
         self.tx_power = jnp.ones(pos.shape[0]) * tx_power
 
-<<<<<<< HEAD
-        self.thr_fn = jax.jit(partial(network_throughput, pos=self.pos, mcs=self.mcs, tx_power=self.tx_power, sigma=sigma))
-=======
-        self.thr_fn = jax.jit(partial(network_throughput, pos=pos, mcs=mcs, tx_power=tx_power, sigma=sigma, walls=self.walls))
->>>>>>> da0d92f5
+        self.thr_fn = jax.jit(partial(
+            network_throughput,
+            pos=self.pos,
+            mcs=self.mcs,
+            tx_power=self.tx_power,
+            sigma=sigma,
+            walls=self.walls
+        ))
 
     def __call__(self, key: PRNGKey, tx: Array) -> Scalar:
         return self.thr_fn(key, tx)
