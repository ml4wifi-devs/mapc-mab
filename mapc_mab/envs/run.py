import os
os.environ['JAX_ENABLE_X64'] = 'True'

import json
from copy import deepcopy
from argparse import ArgumentParser

import jax
from reinforced_lib.agents.mab import *
from tqdm import tqdm

from mapc_mab.agents import MapcAgentFactory
from mapc_mab.envs.static_scenarios import *


def run_scenario(
        agent_factory: MapcAgentFactory,
        scenario: StaticScenario,
        n_reps: int,
        n_steps: int,
        slots_ahead: int,
        seed: int
) -> tuple[list, list]:
    key = jax.random.PRNGKey(seed)
    agent_copy = agent_factory.create_mapc_agent()

    runs = []
    actions = []

    for _ in range(n_reps):
        agent = deepcopy(agent_copy)
        runs.append([])
        actions.append([])

        step = 0
        while step < n_steps:
<<<<<<< HEAD

            # Sample n-steps ahead
            tx_accum = []
            for _ in range(slots_ahead):
                tx_accum.append(agent.sample())
                step += 1

            # Schedule transmissions and wait for the results
            for tx in tx_accum:
                key, scenario_key = jax.random.split(key)
                data_rate = scenario(scenario_key, tx)
                runs[-1].append(data_rate)
                actions[-1].append(scenario.tx_matrix_to_action(tx))
            
            # Update the agent according to the results
            agent.batch_update(runs[-1][-slots_ahead:])
=======
            key, scenario_key = jax.random.split(key)
            scenario_schedule_keys = jax.random.split(scenario_key, slots_ahead)

            # Schedule the transmissions for the next n slots ahead
            tx_schedule = [agent.sample() for _ in range(slots_ahead)]

            # Get the data rates for the scheduled transmissions
            data_rates = [scenario(k, tx) for k, tx in zip(scenario_schedule_keys, tx_schedule)]

            # Update the agent with the data rates as rewards
            agent.update(jnp.array(data_rates))

            # Save the data rates and actions, increment the step
            runs[-1] += data_rates
            actions[-1] += [scenario.tx_matrix_to_action(tx) for tx in tx_schedule]
            step += slots_ahead
>>>>>>> 1b57b8ac

    return jax.tree_map(lambda x: x.tolist(), runs), actions


if __name__ == '__main__':
    args = ArgumentParser()
    args.add_argument('-c', '--config', type=str, default='default_config.json')
    args.add_argument('-o', '--output', type=str, default='all_results.json')
    args = args.parse_args()

    with open(args.config, 'r') as file:
        config = json.load(file)

    all_results = []

    for scenario_config in tqdm(config['scenarios'], desc='Scenarios'):
        scenario = globals()[scenario_config['scenario']](**scenario_config['params'])

        associations = scenario.get_associations()
        scenario_results = []

        for agent_config in tqdm(config['agents'], desc='Agents', leave=False):
            agent_factory = MapcAgentFactory(
                associations, globals()[agent_config['name']], agent_config['params'], agent_config['hierarchical'], config['seed']
            )

            runs, actions = run_scenario(agent_factory, scenario, config['n_reps'], scenario_config['n_steps'], scenario_config['slots_ahead'], config['seed'])
            scenario_results.append({
                'agent': {
                    'name': agent_config['name'],
                    'params': agent_config['params'],
                    'hierarchical': agent_config['hierarchical']
                },
                'runs': runs,
                'actions': actions
            })

        all_results.append({
            'scenario': scenario_config,
            'agents': scenario_results
        })

    with open(args.output, 'w') as file:
        json.dump(all_results, file)<|MERGE_RESOLUTION|>--- conflicted
+++ resolved
@@ -34,24 +34,6 @@
 
         step = 0
         while step < n_steps:
-<<<<<<< HEAD
-
-            # Sample n-steps ahead
-            tx_accum = []
-            for _ in range(slots_ahead):
-                tx_accum.append(agent.sample())
-                step += 1
-
-            # Schedule transmissions and wait for the results
-            for tx in tx_accum:
-                key, scenario_key = jax.random.split(key)
-                data_rate = scenario(scenario_key, tx)
-                runs[-1].append(data_rate)
-                actions[-1].append(scenario.tx_matrix_to_action(tx))
-            
-            # Update the agent according to the results
-            agent.batch_update(runs[-1][-slots_ahead:])
-=======
             key, scenario_key = jax.random.split(key)
             scenario_schedule_keys = jax.random.split(scenario_key, slots_ahead)
 
@@ -68,7 +50,6 @@
             runs[-1] += data_rates
             actions[-1] += [scenario.tx_matrix_to_action(tx) for tx in tx_schedule]
             step += slots_ahead
->>>>>>> 1b57b8ac
 
     return jax.tree_map(lambda x: x.tolist(), runs), actions
 
