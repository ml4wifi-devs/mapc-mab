import os
os.environ['JAX_ENABLE_X64'] = 'True'

from argparse import ArgumentParser
from functools import partial

import numpy as np
import optuna
from reinforced_lib.agents.mab import *

from mapc_mab.agents import MapcAgentFactory
from mapc_mab.envs.run import run_scenario
from mapc_mab.envs.dynamic_scenarios import random_scenario


TRAINING_SCENARIOS = [
    (random_scenario(seed=1, d_ap=75., d_sta=8., n_ap=2, n_sta_per_ap=5, max_steps=500), 500),
    (random_scenario(seed=2, d_ap=75., d_sta=5., n_ap=3, n_sta_per_ap=3, max_steps=1000), 1000),
    (random_scenario(seed=3, d_ap=75., d_sta=5., n_ap=3, n_sta_per_ap=4, max_steps=500), 500),
    (random_scenario(seed=4, d_ap=75., d_sta=5., n_ap=4, n_sta_per_ap=3, max_steps=2000), 2000),
    (random_scenario(seed=5, d_ap=75., d_sta=4., n_ap=4, n_sta_per_ap=4, max_steps=500), 500),
    (random_scenario(seed=6, d_ap=75., d_sta=4., n_ap=5, n_sta_per_ap=3, max_steps=3000), 3000)
]


def objective(trial: optuna.Trial, agent: str, hierarchical: bool) -> float:
    if agent == 'EGreedy':
        agent_type = EGreedy
        agent_params = {
            'e': trial.suggest_float('e', 0.001, 0.1, log=True),
            'optimistic_start': trial.suggest_float('optimistic_start', 0., 1000.),
            'alpha': trial.suggest_float('alpha', 0., 1.)
        }
    elif agent == 'Softmax':
        agent_type = Softmax
        agent_params = {
            'lr': trial.suggest_float('lr', 0.01, 100., log=True),
            'tau': trial.suggest_float('tau', 0.001, 100., log=True),
            'multiplier': trial.suggest_float('multiplier', 0.0001, 1., log=True),
            'alpha': trial.suggest_float('alpha', 0., 1.)
        }
    elif agent == 'UCB':
        agent_type = UCB
        agent_params = {
            'c': trial.suggest_float('c', 0., 100.),
            'gamma': trial.suggest_float('gamma', 0., 1.)
        }
    elif agent == 'NormalThompsonSampling':
        agent_type = NormalThompsonSampling
        agent_params = {
            'alpha': trial.suggest_float('alpha', 0., 100.),
            'beta': trial.suggest_float('beta', 0., 100.),
            'lam': 0.,
            'mu': trial.suggest_float('mu', 0., 1000.)
        }
    else:
        raise ValueError(f'Unknown agent {agent}')

    runs = []

<<<<<<< HEAD
    for step, scenario in enumerate(TRAINING_SCENARIOS):
        agent_factory = MapcAgentFactory(
            associations=scenario.associations,
            agent_type=agent_type,
            agent_params=agent_params,
            hierarchical=hierarchical,
            seed=42
        )
=======
    for step, (scenario, n_steps) in enumerate(TRAINING_SCENARIOS):
        agent_factory = MapcAgentFactory(scenario.associations, agent_type, agent_params, hierarchical, seed=42)
>>>>>>> aff0e4d0
        results = np.mean(run_scenario(agent_factory, scenario, n_reps=1, n_steps=n_steps, seed=42)[0])
        runs.append(results)

        trial.report(results, step)

        if trial.should_prune():
            raise optuna.TrialPruned()

    return np.mean(runs)


if __name__ == '__main__':
    args = ArgumentParser()
    args.add_argument('-a', '--agent', type=str, required=True)
    args.add_argument('-d', '--database', type=str, required=True)
    args.add_argument('-f', '--flat', action='store_true', default=False)
    args.add_argument('-n', '--n_trials', type=int, default=200)
    args = args.parse_args()

    study = optuna.create_study(
        storage=f'sqlite:///{args.database}',
        study_name=args.agent,
        load_if_exists=True,
        direction='maximize',
        sampler=optuna.samplers.TPESampler(),
        pruner=optuna.pruners.HyperbandPruner()
    )

    study.optimize(
        partial(objective, agent=args.agent, hierarchical=not args.flat),
        n_trials=args.n_trials,
        n_jobs=-1,
        show_progress_bar=True
    )<|MERGE_RESOLUTION|>--- conflicted
+++ resolved
@@ -58,19 +58,8 @@
 
     runs = []
 
-<<<<<<< HEAD
-    for step, scenario in enumerate(TRAINING_SCENARIOS):
-        agent_factory = MapcAgentFactory(
-            associations=scenario.associations,
-            agent_type=agent_type,
-            agent_params=agent_params,
-            hierarchical=hierarchical,
-            seed=42
-        )
-=======
     for step, (scenario, n_steps) in enumerate(TRAINING_SCENARIOS):
         agent_factory = MapcAgentFactory(scenario.associations, agent_type, agent_params, hierarchical, seed=42)
->>>>>>> aff0e4d0
         results = np.mean(run_scenario(agent_factory, scenario, n_reps=1, n_steps=n_steps, seed=42)[0])
         runs.append(results)
 
